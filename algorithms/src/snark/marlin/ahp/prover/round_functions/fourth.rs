// Copyright (C) 2019-2023 Aleo Systems Inc.
// This file is part of the snarkVM library.

// The snarkVM library is free software: you can redistribute it and/or modify
// it under the terms of the GNU General Public License as published by
// the Free Software Foundation, either version 3 of the License, or
// (at your option) any later version.

// The snarkVM library is distributed in the hope that it will be useful,
// but WITHOUT ANY WARRANTY; without even the implied warranty of
// MERCHANTABILITY or FITNESS FOR A PARTICULAR PURPOSE. See the
// GNU General Public License for more details.

// You should have received a copy of the GNU General Public License
// along with the snarkVM library. If not, see <https://www.gnu.org/licenses/>.

use std::collections::BTreeMap;

use crate::{
    fft::DensePolynomial,
    polycommit::sonic_pc::{LabeledPolynomial, PolynomialInfo, PolynomialLabel},
    snark::marlin::{
        ahp::{verifier, AHPError, AHPForR1CS},
        prover,
        MarlinMode,
    },
};

use itertools::Itertools;
use rand_core::RngCore;
use rayon::prelude::*;
use snarkvm_fields::PrimeField;

impl<F: PrimeField, MM: MarlinMode> AHPForR1CS<F, MM> {
    /// Output the number of oracles sent by the prover in the third round.
    pub fn num_fourth_round_oracles() -> usize {
        1
    }

    /// Output the fourth round message and the next state.
    pub fn prover_fourth_round<R: RngCore>(
        verifier_message: verifier::ThirdMessage<F>,
        mut state: prover::State<'_, F, MM>,
        _r: &mut R,
    ) -> Result<prover::FourthOracles<F>, AHPError> {
<<<<<<< HEAD
        let lhs_sum: DensePolynomial<F> = verifier_message
            .into_iter()
            .zip_eq(state.lhs_polys_into_iter())
            .par_bridge()
            .map(|(r, mut lhs)| {
                lhs *= r;
                lhs
            })
            .reduce(
                || DensePolynomial::zero(),
                |mut a, mut b| {
                    a += &std::mem::take(&mut b);
                    a
                },
            );
        let h_2 = LabeledPolynomial::new("h_2".into(), lhs_sum, None, None);
=======
        let verifier::ThirdMessage { delta_b, delta_c, .. } = verifier_message;
        let [mut lhs_a, mut lhs_b, mut lhs_c] = state.lhs_polynomials.unwrap();
        lhs_b *= *delta_b;
        lhs_c *= *delta_c;

        lhs_a += &lhs_b;
        lhs_a += &lhs_c;
        let h_2 = LabeledPolynomial::new("h_2".into(), lhs_a, None, None);
>>>>>>> b8ae65af
        let oracles = prover::FourthOracles { h_2 };
        assert!(oracles.matches_info(&Self::fourth_round_polynomial_info()));
        Ok(oracles)
    }

    /// Output the degree bounds of oracles in the third round.
    pub fn fourth_round_polynomial_info() -> BTreeMap<PolynomialLabel, PolynomialInfo> {
        [("h_2".into(), PolynomialInfo::new("h_2".into(), None, None))].into()
    }
}<|MERGE_RESOLUTION|>--- conflicted
+++ resolved
@@ -43,13 +43,12 @@
         mut state: prover::State<'_, F, MM>,
         _r: &mut R,
     ) -> Result<prover::FourthOracles<F>, AHPError> {
-<<<<<<< HEAD
         let lhs_sum: DensePolynomial<F> = verifier_message
             .into_iter()
             .zip_eq(state.lhs_polys_into_iter())
             .par_bridge()
-            .map(|(r, mut lhs)| {
-                lhs *= r;
+            .map(|(delta, mut lhs)| {
+                lhs *= delta;
                 lhs
             })
             .reduce(
@@ -60,16 +59,6 @@
                 },
             );
         let h_2 = LabeledPolynomial::new("h_2".into(), lhs_sum, None, None);
-=======
-        let verifier::ThirdMessage { delta_b, delta_c, .. } = verifier_message;
-        let [mut lhs_a, mut lhs_b, mut lhs_c] = state.lhs_polynomials.unwrap();
-        lhs_b *= *delta_b;
-        lhs_c *= *delta_c;
-
-        lhs_a += &lhs_b;
-        lhs_a += &lhs_c;
-        let h_2 = LabeledPolynomial::new("h_2".into(), lhs_a, None, None);
->>>>>>> b8ae65af
         let oracles = prover::FourthOracles { h_2 };
         assert!(oracles.matches_info(&Self::fourth_round_polynomial_info()));
         Ok(oracles)
