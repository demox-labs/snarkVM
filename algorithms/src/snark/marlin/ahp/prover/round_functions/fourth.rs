// Copyright (C) 2019-2023 Aleo Systems Inc.
// This file is part of the snarkVM library.

// The snarkVM library is free software: you can redistribute it and/or modify
// it under the terms of the GNU General Public License as published by
// the Free Software Foundation, either version 3 of the License, or
// (at your option) any later version.

// The snarkVM library is distributed in the hope that it will be useful,
// but WITHOUT ANY WARRANTY; without even the implied warranty of
// MERCHANTABILITY or FITNESS FOR A PARTICULAR PURPOSE. See the
// GNU General Public License for more details.

// You should have received a copy of the GNU General Public License
// along with the snarkVM library. If not, see <https://www.gnu.org/licenses/>.

use std::collections::BTreeMap;

use crate::{
    polycommit::sonic_pc::{LabeledPolynomial, PolynomialInfo, PolynomialLabel},
    snark::marlin::{
        ahp::{verifier, AHPError, AHPForR1CS},
        prover,
        MarlinMode,
    }, fft::DensePolynomial,
};

use itertools::Itertools;
use rand_core::RngCore;
use snarkvm_fields::PrimeField;

impl<F: PrimeField, MM: MarlinMode> AHPForR1CS<F, MM> {
    /// Output the fourth round message and the next state.
    pub fn prover_fourth_round<R: RngCore>(
        verifier_message: &verifier::ThirdMessage<F>,
<<<<<<< HEAD
        mut state: prover::State<'a, F, MM>,
=======
        state: prover::State<F, MM>,
>>>>>>> fd847669
        _r: &mut R,
    ) -> Result<prover::FourthOracles<F>, AHPError> {
        let verifier::ThirdMessage { r_a, r_b, r_c } = verifier_message;
        let mut lhs_s = state.circuit_specific_states.iter_mut().map(|(_,s)| s.lhs_polynomials.as_mut().unwrap()).collect_vec();
        let mut lhs_sum = DensePolynomial::zero();
        for i in 0..lhs_s.len() {
            let rs = [r_a[i], r_b[i], r_c[i]];
            for (lhs_s_i_j, r) in lhs_s[i].into_iter().zip(rs) {
                lhs_sum += &(std::mem::take(lhs_s_i_j)*r);
            }
        }
        let h_2 = LabeledPolynomial::new("h_2".into(), lhs_sum, None, None);
        let oracles = prover::FourthOracles { h_2 };
        assert!(oracles.matches_info(&Self::fourth_round_polynomial_info()));
        Ok(oracles)
    }

    /// Output the degree bounds of oracles in the third round.
    pub fn fourth_round_polynomial_info() -> BTreeMap<PolynomialLabel, PolynomialInfo> {
        [("h_2".into(), PolynomialInfo::new("h_2".into(), None, None))].into()
    }
}<|MERGE_RESOLUTION|>--- conflicted
+++ resolved
@@ -31,13 +31,9 @@
 
 impl<F: PrimeField, MM: MarlinMode> AHPForR1CS<F, MM> {
     /// Output the fourth round message and the next state.
-    pub fn prover_fourth_round<R: RngCore>(
+    pub fn prover_fourth_round<'a, R: RngCore>(
         verifier_message: &verifier::ThirdMessage<F>,
-<<<<<<< HEAD
         mut state: prover::State<'a, F, MM>,
-=======
-        state: prover::State<F, MM>,
->>>>>>> fd847669
         _r: &mut R,
     ) -> Result<prover::FourthOracles<F>, AHPError> {
         let verifier::ThirdMessage { r_a, r_b, r_c } = verifier_message;
