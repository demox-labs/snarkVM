--- conflicted
+++ resolved
@@ -20,16 +20,11 @@
 pub mod account;
 pub mod algorithms;
 
-<<<<<<< HEAD
 pub mod bhp;
 pub use bhp::*;
 
-pub mod compute_key;
-pub use compute_key::*;
-=======
 pub mod devnet;
 pub use devnet::*;
->>>>>>> 74de721b
 
 pub mod traits;
 pub use traits::*;
