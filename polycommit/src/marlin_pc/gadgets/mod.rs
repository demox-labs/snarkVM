// Copyright (C) 2019-2021 Aleo Systems Inc.
// This file is part of the snarkVM library.

// The snarkVM library is free software: you can redistribute it and/or modify
// it under the terms of the GNU General Public License as published by
// the Free Software Foundation, either version 3 of the License, or
// (at your option) any later version.

// The snarkVM library is distributed in the hope that it will be useful,
// but WITHOUT ANY WARRANTY; without even the implied warranty of
// MERCHANTABILITY or FITNESS FOR A PARTICULAR PURPOSE. See the
// GNU General Public License for more details.

// You should have received a copy of the GNU General Public License
// along with the snarkVM library. If not, see <https://www.gnu.org/licenses/>.

<<<<<<< HEAD
/// Gadget for a `BatchLCProof`.
pub mod batch_lc_proof;

/// Gadget for an optionally hiding Marlin-KZG10 commitment.
=======
/// Gadgets for Marlin-KZG10 commitments.
>>>>>>> d64a3253
pub mod commitment;
pub(crate) use commitment::*;

/// Prepared verifier key gadget for the Marlin-KZG10 polynomial commitment scheme.
pub mod prepared_verifier_key;

/// Gadget for a Marlin-KZG10 proof.
pub mod proof;

/// Verifier key gadge for the Marlin-KZG10 polynomial commitment scheme.
mod verifier_key;
pub(crate) use verifier_key::*;<|MERGE_RESOLUTION|>--- conflicted
+++ resolved
@@ -14,14 +14,10 @@
 // You should have received a copy of the GNU General Public License
 // along with the snarkVM library. If not, see <https://www.gnu.org/licenses/>.
 
-<<<<<<< HEAD
 /// Gadget for a `BatchLCProof`.
 pub mod batch_lc_proof;
 
-/// Gadget for an optionally hiding Marlin-KZG10 commitment.
-=======
 /// Gadgets for Marlin-KZG10 commitments.
->>>>>>> d64a3253
 pub mod commitment;
 pub(crate) use commitment::*;
 
