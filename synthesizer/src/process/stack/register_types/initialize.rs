// Copyright (C) 2019-2023 Aleo Systems Inc.
// This file is part of the snarkVM library.

// The snarkVM library is free software: you can redistribute it and/or modify
// it under the terms of the GNU General Public License as published by
// the Free Software Foundation, either version 3 of the License, or
// (at your option) any later version.

// The snarkVM library is distributed in the hope that it will be useful,
// but WITHOUT ANY WARRANTY; without even the implied warranty of
// MERCHANTABILITY or FITNESS FOR A PARTICULAR PURPOSE. See the
// GNU General Public License for more details.

// You should have received a copy of the GNU General Public License
// along with the snarkVM library. If not, see <https://www.gnu.org/licenses/>.

use super::*;

impl<N: Network> RegisterTypes<N> {
    /// Initializes a new instance of `RegisterTypes` for the given closure.
    /// Checks that the given closure is well-formed for the given stack.
    #[inline]
    pub(super) fn initialize_closure_types(stack: &Stack<N>, closure: &Closure<N>) -> Result<Self> {
        // Initialize a map of registers to their types.
        let mut register_types = Self { inputs: IndexMap::new(), destinations: IndexMap::new() };

        // Step 1. Check the inputs are well-formed.
        for input in closure.inputs() {
            // Check the input register type.
            register_types.check_input(stack, input.register(), input.register_type())?;
        }

        // Step 2. Check the instructions are well-formed.
        for instruction in closure.instructions() {
            // Ensure the closure contains no call instructions.
            ensure!(instruction.opcode() != Opcode::Call, "A 'call' instruction is not allowed in closures");
            // Check the instruction opcode, operands, and destinations.
            register_types.check_instruction(stack, closure.name(), instruction)?;
        }

        // Step 3. Check the outputs are well-formed.
        for output in closure.outputs() {
<<<<<<< HEAD
=======
            // Ensure the closure output register is not a record.
>>>>>>> 5d957b43
            ensure!(
                !matches!(output.register_type(), RegisterType::Record(..)),
                "Closure outputs do not support records"
            );

            // Check the output register type.
            register_types.check_output(stack, output.register(), output.register_type())?;
        }

        Ok(register_types)
    }

    /// Initializes a new instance of `RegisterTypes` for the given function.
    /// Checks that the given function is well-formed for the given stack.
    #[inline]
    pub(super) fn initialize_function_types(stack: &Stack<N>, function: &Function<N>) -> Result<Self> {
        // Initialize a map of registers to their types.
        let mut register_types = Self { inputs: IndexMap::new(), destinations: IndexMap::new() };

        // Step 1. Check the inputs are well-formed.
        for input in function.inputs() {
            // TODO (howardwu): In order to support constant inputs, update `Self::deploy()` to allow
            //  the caller to provide optional constant inputs (instead of sampling random constants).
            //  Then, this check can be removed to enable support for constant inputs in functions.
            ensure!(!matches!(input.value_type(), ValueType::Constant(..)), "Constant inputs are not supported (yet)");

            // Check the input register type.
            register_types.check_input(stack, input.register(), &RegisterType::from(*input.value_type()))?;
        }

        // Step 2. Check the instructions are well-formed.
        for instruction in function.instructions() {
            // Check the instruction opcode, operands, and destinations.
            register_types.check_instruction(stack, function.name(), instruction)?;
        }

        // Step 3. Check the outputs are well-formed.
        for output in function.outputs() {
            // Retrieve the register type and check the output register type.
            register_types.check_output(stack, output.register(), &RegisterType::from(*output.value_type()))?;
        }

        // Step 4. If the function has a finalize command, check that its operands are all defined.
        if let Some((command, _)) = function.finalize() {
            // Ensure the number of finalize operands is within bounds.
            ensure!(
                command.operands().len() <= N::MAX_INPUTS,
                "Function '{}' has too many finalize operands",
                function.name()
            );

            // Check the type of each finalize operand.
            for operand in command.operands() {
                // Retrieve the register type from the operand.
                let register_type = register_types.get_type_from_operand(stack, operand)?;
                // TODO (howardwu): Expand the scope of 'finalize' to support other register types.
                //  See `Stack::execute_function()` for the same set of checks.
                // Ensure the register type is a literal (for now).
                match register_type {
                    RegisterType::Plaintext(PlaintextType::Literal(..)) => (),
                    RegisterType::Plaintext(PlaintextType::Struct(..)) => {
                        bail!(
                            "'{}/{}' attempts to pass an 'struct' into 'finalize'",
                            stack.program_id(),
                            function.name()
                        );
                    }
                    RegisterType::Record(..) => {
                        bail!(
                            "'{}/{}' attempts to pass a 'record' into 'finalize'",
                            stack.program_id(),
                            function.name()
                        );
                    }
                    RegisterType::ExternalRecord(..) => {
                        bail!(
                            "'{}/{}' attempts to pass an 'external record' into 'finalize'",
                            stack.program_id(),
                            function.name()
                        );
                    }
                }
            }
        }

        Ok(register_types)
    }
}

impl<N: Network> RegisterTypes<N> {
    /// Inserts the given input register and type into the registers.
    /// Note: The given input register must be a `Register::Locator`.
    fn add_input(&mut self, register: Register<N>, register_type: RegisterType<N>) -> Result<()> {
        // Ensure there are no destination registers set yet.
        ensure!(self.destinations.is_empty(), "Cannot add input registers after destination registers.");

        // Check the input register.
        match register {
            Register::Locator(locator) => {
                // Ensure the registers are monotonically increasing.
                ensure!(self.inputs.len() as u64 == locator, "Register '{register}' is out of order");

                // Insert the input register and type.
                match self.inputs.insert(locator, register_type) {
                    // If the register already exists, throw an error.
                    Some(..) => bail!("Input '{register}' already exists"),
                    // If the register does not exist, return success.
                    None => Ok(()),
                }
            }
            // Ensure the register is a locator, and not a member.
            Register::Member(..) => bail!("Register '{register}' must be a locator."),
        }
    }

    /// Inserts the given destination register and type into the registers.
    /// Note: The given destination register must be a `Register::Locator`.
    fn add_destination(&mut self, register: Register<N>, register_type: RegisterType<N>) -> Result<()> {
        // Check the destination register.
        match register {
            Register::Locator(locator) => {
                // Ensure the registers are monotonically increasing.
                let expected_locator = (self.inputs.len() as u64) + self.destinations.len() as u64;
                ensure!(expected_locator == locator, "Register '{register}' is out of order");

                // Insert the destination register and type.
                match self.destinations.insert(locator, register_type) {
                    // If the register already exists, throw an error.
                    Some(..) => bail!("Destination '{register}' already exists"),
                    // If the register does not exist, return success.
                    None => Ok(()),
                }
            }
            // Ensure the register is a locator, and not a member.
            Register::Member(..) => bail!("Register '{register}' must be a locator."),
        }
    }
}

impl<N: Network> RegisterTypes<N> {
    /// Ensure the given input register is well-formed.
    #[inline]
    fn check_input(&mut self, stack: &Stack<N>, register: &Register<N>, register_type: &RegisterType<N>) -> Result<()> {
        // Ensure the register type is defined in the program.
        match register_type {
            RegisterType::Plaintext(PlaintextType::Literal(..)) => (),
            RegisterType::Plaintext(PlaintextType::Struct(struct_name)) => {
                // Ensure the struct is defined in the program.
                if !stack.program().contains_struct(struct_name) {
                    bail!("Struct '{struct_name}' in '{}' is not defined.", stack.program_id())
                }
            }
            RegisterType::Record(identifier) => {
                // Ensure the record type is defined in the program.
                if !stack.program().contains_record(identifier) {
                    bail!("Record '{identifier}' in '{}' is not defined.", stack.program_id())
                }
            }
            RegisterType::ExternalRecord(locator) => {
                // Ensure the external record type is defined in the program.
                if !stack.contains_external_record(locator) {
                    bail!("External record '{locator}' in '{}' is not defined.", stack.program_id())
                }
            }
        };

        // Insert the input register.
        self.add_input(register.clone(), *register_type)?;

        // Ensure the register type and the input type match.
        if *register_type != self.get_type(stack, register)? {
            bail!("Input '{register}' does not match the expected input register type.")
        }
        Ok(())
    }

    /// Ensure the given output register is well-formed.
    #[inline]
    fn check_output(
        &mut self,
        stack: &Stack<N>,
        register: &Register<N>,
        register_type: &RegisterType<N>,
    ) -> Result<()> {
        // Inform the user the output register is an input register, to ensure this is intended behavior.
        if self.is_input(register) {
            eprintln!("Output {register} in '{}' is an input register, ensure this is intended", stack.program_id());
        }

        // Ensure the register type is defined in the program.
        match register_type {
            RegisterType::Plaintext(PlaintextType::Literal(..)) => (),
            RegisterType::Plaintext(PlaintextType::Struct(struct_name)) => {
                // Ensure the struct is defined in the program.
                if !stack.program().contains_struct(struct_name) {
                    bail!("Struct '{struct_name}' in '{}' is not defined.", stack.program_id())
                }
            }
            RegisterType::Record(identifier) => {
                // Ensure the record type is defined in the program.
                if !stack.program().contains_record(identifier) {
                    bail!("Record '{identifier}' in '{}' is not defined.", stack.program_id())
                }
            }
            RegisterType::ExternalRecord(locator) => {
                // Ensure the external record type is defined in the program.
                if !stack.contains_external_record(locator) {
                    bail!("External record '{locator}' in '{}' is not defined.", stack.program_id())
                }
            }
        };

        // Ensure the register type and the output type match.
        if *register_type != self.get_type(stack, register)? {
            bail!(
                "Output '{register}' does not match the expected output register type: expected '{}', found '{}'",
                self.get_type(stack, register)?,
                register_type
            )
        }
        Ok(())
    }

    /// Ensures the given instruction is well-formed.
    #[inline]
    fn check_instruction(
        &mut self,
        stack: &Stack<N>,
        closure_or_function_name: &Identifier<N>,
        instruction: &Instruction<N>,
    ) -> Result<()> {
        // Ensure the opcode is well-formed.
        self.check_instruction_opcode(stack, closure_or_function_name, instruction)?;

        // Initialize a vector to store the register types of the operands.
        let mut operand_types = Vec::with_capacity(instruction.operands().len());
        // Iterate over the operands, and retrieve the register type of each operand.
        for operand in instruction.operands() {
            // Retrieve and append the register type.
            operand_types.push(self.get_type_from_operand(stack, operand)?);
        }

        // Compute the destination register types.
        let destination_types = instruction.output_types(stack, &operand_types)?;

        // Insert the destination register.
        for (destination, destination_type) in
            instruction.destinations().into_iter().zip_eq(destination_types.into_iter())
        {
            // Ensure the destination register is a locator (and does not reference a member).
            ensure!(matches!(destination, Register::Locator(..)), "Destination '{destination}' must be a locator.");
            // Insert the destination register.
            self.add_destination(destination, destination_type)?;
        }
        Ok(())
    }

    /// Ensures the opcode is a valid opcode and corresponds to the correct instruction.
    /// This method is called when adding a new closure or function to the program.
    #[inline]
    fn check_instruction_opcode(
        &mut self,
        stack: &Stack<N>,
        closure_or_function_name: &Identifier<N>,
        instruction: &Instruction<N>,
    ) -> Result<()> {
        match instruction.opcode() {
            Opcode::Literal(opcode) => {
                // Ensure the opcode **is** a reserved opcode.
                ensure!(Program::<N>::is_reserved_opcode(opcode), "'{opcode}' is not an opcode.");
                // Ensure the instruction is not the cast operation.
                ensure!(!matches!(instruction, Instruction::Cast(..)), "Instruction '{instruction}' is a 'cast'.");
                // Ensure the instruction has one destination register.
                ensure!(
                    instruction.destinations().len() == 1,
                    "Instruction '{instruction}' has multiple destinations."
                );
            }
            Opcode::Assert(opcode) => {
                // Ensure the instruction belongs to the defined set.
                if !["assert.eq", "assert.neq"].contains(&opcode) {
                    bail!("Instruction '{instruction}' is not for opcode '{opcode}'.");
                }
                // Ensure the instruction is the correct one.
                match opcode {
                    "assert.eq" => ensure!(
                        matches!(instruction, Instruction::AssertEq(..)),
                        "Instruction '{instruction}' is not for opcode '{opcode}'."
                    ),
                    "assert.neq" => ensure!(
                        matches!(instruction, Instruction::AssertNeq(..)),
                        "Instruction '{instruction}' is not for opcode '{opcode}'."
                    ),
                    _ => bail!("Instruction '{instruction}' is not for opcode '{opcode}'."),
                }
            }
            Opcode::Call => {
                // Retrieve the call operation.
                let call = match instruction {
                    Instruction::Call(call) => call,
                    _ => bail!("Instruction '{instruction}' is not a call operation."),
                };

                // Retrieve the operator.
                match call.operator() {
                    CallOperator::Locator(locator) => {
                        // Retrieve the program ID.
                        let program_id = locator.program_id();
                        // Retrieve the resource from the locator.
                        let resource = locator.resource();

                        // Ensure the locator does not reference the current program.
                        if stack.program_id() == program_id {
                            bail!("Locator '{locator}' does not reference an external program.");
                        }
                        // Ensure the current program contains an import for this external program.
                        if !stack.program().imports().keys().contains(program_id) {
                            bail!("External program '{}' is not imported by '{program_id}'.", locator.program_id());
                        }

                        // Retrieve the program.
                        let external = stack.get_external_program(program_id)?;
                        // Ensure the function or closure exists in the program.
                        if !external.contains_function(resource) && !external.contains_closure(resource) {
                            bail!("'{resource}' is not defined in '{}'.", external.id())
                        }
                    }
                    CallOperator::Resource(resource) => {
                        // Ensure the resource does not reference this closure or function.
                        if resource == closure_or_function_name {
                            bail!("Cannot invoke 'call' to self (in '{resource}'): self-recursive call.")
                        }

                        // TODO (howardwu): Revisit this decision to forbid calling internal functions. A record cannot be spent again.
                        //  But there are legitimate uses for passing a record through to an internal function.
                        //  We could invoke the internal function without a state transition, but need to match visibility.
                        if stack.program().contains_function(resource) {
                            bail!(
                                "Cannot call '{resource}' from '{closure_or_function_name}'. Use a closure ('closure {resource}:') instead."
                            )
                        }
                        // Ensure the function or closure exists in the program.
                        // if !self.program.contains_function(resource) && !self.program.contains_closure(resource) {
                        if !stack.program().contains_closure(resource) {
                            bail!("'{resource}' is not defined in '{}'.", stack.program_id())
                        }
                    }
                }
            }
            Opcode::Cast => {
                // Retrieve the cast operation.
                let operation = match instruction {
                    Instruction::Cast(operation) => operation,
                    _ => bail!("Instruction '{instruction}' is not a cast operation."),
                };

                // Ensure the instruction has one destination register.
                ensure!(
                    instruction.destinations().len() == 1,
                    "Instruction '{instruction}' has multiple destinations."
                );

                // Ensure the casted register type is defined.
                match operation.register_type() {
                    RegisterType::Plaintext(PlaintextType::Literal(..)) => {
                        bail!("Casting to literal is currently unsupported")
                    }
                    RegisterType::Plaintext(PlaintextType::Struct(struct_name)) => {
                        // Ensure the struct name exists in the program.
                        if !stack.program().contains_struct(struct_name) {
                            bail!("Struct '{struct_name}' is not defined.")
                        }
                        // Retrieve the struct.
                        let struct_ = stack.program().get_struct(struct_name)?;
                        // Ensure the operand types match the struct.
                        self.matches_struct(stack, instruction.operands(), &struct_)?;
                    }
                    RegisterType::Record(record_name) => {
                        // Ensure the record type is defined in the program.
                        if !stack.program().contains_record(record_name) {
                            bail!("Record '{record_name}' is not defined.")
                        }
                        // Retrieve the record type.
                        let record_type = stack.program().get_record(record_name)?;
                        // Ensure the operand types match the record type.
                        self.matches_record(stack, instruction.operands(), &record_type)?;
                    }
                    RegisterType::ExternalRecord(_locator) => {
                        bail!("Illegal operation: Cannot cast to an external record.")
                    }
                }
            }
            Opcode::Command(opcode) => {
                bail!("Forbidden operation: Instruction '{instruction}' cannot invoke command '{opcode}'.");
            }
            Opcode::Commit(opcode) => {
                // Ensure the instruction belongs to the defined set.
                if ![
                    "commit.bhp256",
                    "commit.bhp512",
                    "commit.bhp768",
                    "commit.bhp1024",
                    "commit.ped64",
                    "commit.ped128",
                ]
                .contains(&opcode)
                {
                    bail!("Instruction '{instruction}' is not for opcode '{opcode}'.");
                }
                // Ensure the instruction is the correct one.
                match opcode {
                    "commit.bhp256" => ensure!(
                        matches!(instruction, Instruction::CommitBHP256(..)),
                        "Instruction '{instruction}' is not for opcode '{opcode}'."
                    ),
                    "commit.bhp512" => ensure!(
                        matches!(instruction, Instruction::CommitBHP512(..)),
                        "Instruction '{instruction}' is not for opcode '{opcode}'."
                    ),
                    "commit.bhp768" => ensure!(
                        matches!(instruction, Instruction::CommitBHP768(..)),
                        "Instruction '{instruction}' is not for opcode '{opcode}'."
                    ),
                    "commit.bhp1024" => ensure!(
                        matches!(instruction, Instruction::CommitBHP1024(..)),
                        "Instruction '{instruction}' is not for opcode '{opcode}'."
                    ),
                    "commit.ped64" => ensure!(
                        matches!(instruction, Instruction::CommitPED64(..)),
                        "Instruction '{instruction}' is not for opcode '{opcode}'."
                    ),
                    "commit.ped128" => ensure!(
                        matches!(instruction, Instruction::CommitPED128(..)),
                        "Instruction '{instruction}' is not for opcode '{opcode}'."
                    ),
                    _ => bail!("Instruction '{instruction}' is not for opcode '{opcode}'."),
                }
            }
            Opcode::Finalize(opcode) => {
                bail!("Forbidden operation: Instruction '{instruction}' cannot invoke command '{opcode}'.");
                // // Ensure the opcode is correct.
                // if opcode != "finalize" {
                //     bail!("Instruction '{instruction}' is not for opcode '{opcode}'.");
                // }
            }
            Opcode::Hash(opcode) => {
                // Ensure the instruction belongs to the defined set.
                if ![
                    "hash.bhp256",
                    "hash.bhp512",
                    "hash.bhp768",
                    "hash.bhp1024",
                    "hash.ped64",
                    "hash.ped128",
                    "hash.psd2",
                    "hash.psd4",
                    "hash.psd8",
                ]
                .contains(&opcode)
                {
                    bail!("Instruction '{instruction}' is not for opcode '{opcode}'.");
                }
                // Ensure the instruction is the correct one.
                match opcode {
                    "hash.bhp256" => ensure!(
                        matches!(instruction, Instruction::HashBHP256(..)),
                        "Instruction '{instruction}' is not for opcode '{opcode}'."
                    ),
                    "hash.bhp512" => ensure!(
                        matches!(instruction, Instruction::HashBHP512(..)),
                        "Instruction '{instruction}' is not for opcode '{opcode}'."
                    ),
                    "hash.bhp768" => ensure!(
                        matches!(instruction, Instruction::HashBHP768(..)),
                        "Instruction '{instruction}' is not for opcode '{opcode}'."
                    ),
                    "hash.bhp1024" => ensure!(
                        matches!(instruction, Instruction::HashBHP1024(..)),
                        "Instruction '{instruction}' is not for opcode '{opcode}'."
                    ),
                    "hash.ped64" => ensure!(
                        matches!(instruction, Instruction::HashPED64(..)),
                        "Instruction '{instruction}' is not for opcode '{opcode}'."
                    ),
                    "hash.ped128" => ensure!(
                        matches!(instruction, Instruction::HashPED128(..)),
                        "Instruction '{instruction}' is not for opcode '{opcode}'."
                    ),
                    "hash.psd2" => ensure!(
                        matches!(instruction, Instruction::HashPSD2(..)),
                        "Instruction '{instruction}' is not for opcode '{opcode}'."
                    ),
                    "hash.psd4" => ensure!(
                        matches!(instruction, Instruction::HashPSD4(..)),
                        "Instruction '{instruction}' is not for opcode '{opcode}'."
                    ),
                    "hash.psd8" => ensure!(
                        matches!(instruction, Instruction::HashPSD8(..)),
                        "Instruction '{instruction}' is not for opcode '{opcode}'."
                    ),
                    _ => bail!("Instruction '{instruction}' is not for opcode '{opcode}'."),
                }
            }
            Opcode::Is(opcode) => {
                // Ensure the instruction belongs to the defined set.
                if !["is.eq", "is.neq"].contains(&opcode) {
                    bail!("Instruction '{instruction}' is not for opcode '{opcode}'.");
                }
                // Ensure the instruction is the correct one.
                match opcode {
                    "is.eq" => ensure!(
                        matches!(instruction, Instruction::IsEq(..)),
                        "Instruction '{instruction}' is not for opcode '{opcode}'."
                    ),
                    "is.neq" => ensure!(
                        matches!(instruction, Instruction::IsNeq(..)),
                        "Instruction '{instruction}' is not for opcode '{opcode}'."
                    ),
                    _ => bail!("Instruction '{instruction}' is not for opcode '{opcode}'."),
                }
            }
        }
        Ok(())
    }
}<|MERGE_RESOLUTION|>--- conflicted
+++ resolved
@@ -40,10 +40,7 @@
 
         // Step 3. Check the outputs are well-formed.
         for output in closure.outputs() {
-<<<<<<< HEAD
-=======
             // Ensure the closure output register is not a record.
->>>>>>> 5d957b43
             ensure!(
                 !matches!(output.register_type(), RegisterType::Record(..)),
                 "Closure outputs do not support records"
