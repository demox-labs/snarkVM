errors: []
outputs:
- verified: true
  execute:
    hello.aleo/hello:
      outputs:
      - '{"type":"private","id":"5614495356603750498135893718149497613043561511832919802810225365170046755923field","value":"ciphertext1qyq88y70cav8grzelac7neap9xpazde4c2l32nqc3k4lvghxtpvegzgzg4k77"}'
  speculate: the execution was accepted
  add_next_block: succeeded.
- verified: true
  execute:
    hello.aleo/hello:
      outputs:
      - '{"type":"private","id":"5846203644134005241685407588279763961599502145912037616385648077427742296434field","value":"ciphertext1qyqthzxggdnrwyymmgkv8slllxrq8tmtltunsrf4dcrhgcdwt4dnqqqysj50a"}'
  speculate: the execution was accepted
  add_next_block: succeeded.
- verified: true
  execute:
    hello.aleo/goodbye:
      outputs:
      - '{"type":"public","id":"2642075470205745915437917544815624260503750815963975814259588973697216004583field","value":"1u32"}'
      - '{"type":"future","id":"361930204229325680459927289502858977396610521545960746195272244038942015328field","value":"{\n  program_id: hello.aleo,\n  function_name: goodbye,\n  arguments: [\n    1u32,\n    1u32\n  ]\n}"}'
  speculate: the execution was accepted
  add_next_block: succeeded.
- verified: true
  execute:
    hello.aleo/goodbye:
      outputs:
      - '{"type":"public","id":"550576093903942253365649001372853409216678285833302653743507502904817079079field","value":"1u32"}'
      - '{"type":"future","id":"1100347856065732999293020778220654433001118051401564613677868274591240788877field","value":"{\n  program_id: hello.aleo,\n  function_name: goodbye,\n  arguments: [\n    0u32,\n    1u32\n  ]\n}"}'
  speculate: the execution was rejected
  add_next_block: succeeded.
additional:
- child_outputs:
    credits.aleo/fee_public:
      outputs:
<<<<<<< HEAD
      - '{"type":"future","id":"4692895488784721028031784954317701794229331017594979328293647738378642872266field","value":"{\n  program_id: credits.aleo,\n  function_name: fee_public,\n  arguments: [\n    aleo10knkelvnd55fsaarm25wch7p9suf2tqlgwy5k4nxwms6d262xyfqm2tccr,\n    1317u64\n  ]\n}"}'
- child_outputs:
    credits.aleo/fee_public:
      outputs:
      - '{"type":"future","id":"6079487736131462252229102287249428958134826826751534566845592252395373778361field","value":"{\n  program_id: credits.aleo,\n  function_name: fee_public,\n  arguments: [\n    aleo10knkelvnd55fsaarm25wch7p9suf2tqlgwy5k4nxwms6d262xyfqm2tccr,\n    1317u64\n  ]\n}"}'
- child_outputs:
    credits.aleo/fee_public:
      outputs:
      - '{"type":"future","id":"7191933655204754384586628177292876847657449469389574287782617948871977377363field","value":"{\n  program_id: credits.aleo,\n  function_name: fee_public,\n  arguments: [\n    aleo10knkelvnd55fsaarm25wch7p9suf2tqlgwy5k4nxwms6d262xyfqm2tccr,\n    5366u64\n  ]\n}"}'
- child_outputs:
    credits.aleo/fee_public:
      outputs:
      - '{"type":"future","id":"145354066709739728561542701925305528364716740312575558473803110554800888551field","value":"{\n  program_id: credits.aleo,\n  function_name: fee_public,\n  arguments: [\n    aleo10knkelvnd55fsaarm25wch7p9suf2tqlgwy5k4nxwms6d262xyfqm2tccr,\n    5366u64\n  ]\n}"}'
=======
      - '{"type":"future","id":"7906474663973043796048283030690525601153234950413516032749407211316830590611field","value":"{\n  program_id: credits.aleo,\n  function_name: fee_public,\n  arguments: [\n    aleo10knkelvnd55fsaarm25wch7p9suf2tqlgwy5k4nxwms6d262xyfqm2tccr,\n    1285u64\n  ]\n}"}'
- child_outputs:
    credits.aleo/fee_public:
      outputs:
      - '{"type":"future","id":"4986645378558620768411028218075955547643001067189312101390486886806339263135field","value":"{\n  program_id: credits.aleo,\n  function_name: fee_public,\n  arguments: [\n    aleo10knkelvnd55fsaarm25wch7p9suf2tqlgwy5k4nxwms6d262xyfqm2tccr,\n    1285u64\n  ]\n}"}'
- child_outputs:
    credits.aleo/fee_public:
      outputs:
      - '{"type":"future","id":"5042637910997219548198459244163194670599413522595257047810590515596700797862field","value":"{\n  program_id: credits.aleo,\n  function_name: fee_public,\n  arguments: [\n    aleo10knkelvnd55fsaarm25wch7p9suf2tqlgwy5k4nxwms6d262xyfqm2tccr,\n    5334u64\n  ]\n}"}'
- child_outputs:
    credits.aleo/fee_public:
      outputs:
      - '{"type":"future","id":"1608310067080883240382072451203651565784203539071743117295230341585705099606field","value":"{\n  program_id: credits.aleo,\n  function_name: fee_public,\n  arguments: [\n    aleo10knkelvnd55fsaarm25wch7p9suf2tqlgwy5k4nxwms6d262xyfqm2tccr,\n    5334u64\n  ]\n}"}'
>>>>>>> 1dc1df1e
<|MERGE_RESOLUTION|>--- conflicted
+++ resolved
@@ -34,32 +34,16 @@
 - child_outputs:
     credits.aleo/fee_public:
       outputs:
-<<<<<<< HEAD
-      - '{"type":"future","id":"4692895488784721028031784954317701794229331017594979328293647738378642872266field","value":"{\n  program_id: credits.aleo,\n  function_name: fee_public,\n  arguments: [\n    aleo10knkelvnd55fsaarm25wch7p9suf2tqlgwy5k4nxwms6d262xyfqm2tccr,\n    1317u64\n  ]\n}"}'
+      - '{"type":"future","id":"723398708416943965679286433509907489867610392336969928855182538567932233441field","value":"{\n  program_id: credits.aleo,\n  function_name: fee_public,\n  arguments: [\n    aleo10knkelvnd55fsaarm25wch7p9suf2tqlgwy5k4nxwms6d262xyfqm2tccr,\n    1317u64\n  ]\n}"}'
 - child_outputs:
     credits.aleo/fee_public:
       outputs:
-      - '{"type":"future","id":"6079487736131462252229102287249428958134826826751534566845592252395373778361field","value":"{\n  program_id: credits.aleo,\n  function_name: fee_public,\n  arguments: [\n    aleo10knkelvnd55fsaarm25wch7p9suf2tqlgwy5k4nxwms6d262xyfqm2tccr,\n    1317u64\n  ]\n}"}'
+      - '{"type":"future","id":"7500061893088709501926458874103429937756473156907366818228322418371799987083field","value":"{\n  program_id: credits.aleo,\n  function_name: fee_public,\n  arguments: [\n    aleo10knkelvnd55fsaarm25wch7p9suf2tqlgwy5k4nxwms6d262xyfqm2tccr,\n    1317u64\n  ]\n}"}'
 - child_outputs:
     credits.aleo/fee_public:
       outputs:
-      - '{"type":"future","id":"7191933655204754384586628177292876847657449469389574287782617948871977377363field","value":"{\n  program_id: credits.aleo,\n  function_name: fee_public,\n  arguments: [\n    aleo10knkelvnd55fsaarm25wch7p9suf2tqlgwy5k4nxwms6d262xyfqm2tccr,\n    5366u64\n  ]\n}"}'
+      - '{"type":"future","id":"767846553614807977239719420369516970523795400922031195070118946602953295894field","value":"{\n  program_id: credits.aleo,\n  function_name: fee_public,\n  arguments: [\n    aleo10knkelvnd55fsaarm25wch7p9suf2tqlgwy5k4nxwms6d262xyfqm2tccr,\n    5366u64\n  ]\n}"}'
 - child_outputs:
     credits.aleo/fee_public:
       outputs:
-      - '{"type":"future","id":"145354066709739728561542701925305528364716740312575558473803110554800888551field","value":"{\n  program_id: credits.aleo,\n  function_name: fee_public,\n  arguments: [\n    aleo10knkelvnd55fsaarm25wch7p9suf2tqlgwy5k4nxwms6d262xyfqm2tccr,\n    5366u64\n  ]\n}"}'
-=======
-      - '{"type":"future","id":"7906474663973043796048283030690525601153234950413516032749407211316830590611field","value":"{\n  program_id: credits.aleo,\n  function_name: fee_public,\n  arguments: [\n    aleo10knkelvnd55fsaarm25wch7p9suf2tqlgwy5k4nxwms6d262xyfqm2tccr,\n    1285u64\n  ]\n}"}'
-- child_outputs:
-    credits.aleo/fee_public:
-      outputs:
-      - '{"type":"future","id":"4986645378558620768411028218075955547643001067189312101390486886806339263135field","value":"{\n  program_id: credits.aleo,\n  function_name: fee_public,\n  arguments: [\n    aleo10knkelvnd55fsaarm25wch7p9suf2tqlgwy5k4nxwms6d262xyfqm2tccr,\n    1285u64\n  ]\n}"}'
-- child_outputs:
-    credits.aleo/fee_public:
-      outputs:
-      - '{"type":"future","id":"5042637910997219548198459244163194670599413522595257047810590515596700797862field","value":"{\n  program_id: credits.aleo,\n  function_name: fee_public,\n  arguments: [\n    aleo10knkelvnd55fsaarm25wch7p9suf2tqlgwy5k4nxwms6d262xyfqm2tccr,\n    5334u64\n  ]\n}"}'
-- child_outputs:
-    credits.aleo/fee_public:
-      outputs:
-      - '{"type":"future","id":"1608310067080883240382072451203651565784203539071743117295230341585705099606field","value":"{\n  program_id: credits.aleo,\n  function_name: fee_public,\n  arguments: [\n    aleo10knkelvnd55fsaarm25wch7p9suf2tqlgwy5k4nxwms6d262xyfqm2tccr,\n    5334u64\n  ]\n}"}'
->>>>>>> 1dc1df1e
+      - '{"type":"future","id":"3684392356443869477382230822477215940928201767871507287501762026606131450149field","value":"{\n  program_id: credits.aleo,\n  function_name: fee_public,\n  arguments: [\n    aleo10knkelvnd55fsaarm25wch7p9suf2tqlgwy5k4nxwms6d262xyfqm2tccr,\n    5366u64\n  ]\n}"}'