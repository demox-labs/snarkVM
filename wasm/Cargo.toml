--- conflicted
+++ resolved
@@ -44,13 +44,10 @@
 
 [dependencies.snarkvm-synthesizer]
 path = "../synthesizer"
-<<<<<<< HEAD
-version = "0.9.13"
-=======
 version = "0.9.14"
->>>>>>> 5a983411
 features = [ "wasm" ]
 optional = true
+default-features = false
 
 [dependencies.snarkvm-utilities]
 path = "../utilities"
